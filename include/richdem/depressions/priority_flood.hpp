/**
  @file
  @brief Defines all the Priority-Flood algorithms described by Barnes (2014) "Priority-Flood: An Optimal Depression-Filling and Watershed-Labeling Algorithm for Digital Elevation Models".

  Richard Barnes (rbarnes@umn.edu), 2015
*/
#ifndef _richdem_priority_flood_hpp_
#define _richdem_priority_flood_hpp_

#include "richdem/common/logger.hpp"
#include "richdem/common/Array2D.hpp"
#include "richdem/common/grid_cell.hpp"
#include "richdem/flowdirs/d8_flowdirs.hpp"
#include <queue>
#include <limits>
#include <iostream>
#include <cstdlib> //Used for exit

namespace richdem {

/**
  @brief  Determine if a DEM has depressions
  @author Richard Barnes (rbarnes@umn.edu)

    Priority-Flood starts on the edges of the DEM and then works its way
    inwards using a priority queue to determine the lowest cell which has
    a path to the edge. The neighbours of this cell are added to the priority
    queue. If the neighbours are lower than the cell which is adding them, then
    they are part of a depression and the question is answered.

  @param[in]  &elevations   A grid of cell elevations

  @pre
    1. **elevations** contains the elevations of every cell or a value _NoData_
       for cells not part of the DEM. Note that the _NoData_ value is assumed to
       be a negative number less than any actual data value.

  @return True if the DEM contains depressions; otherwise, false.

  @correctness
    The correctness of this command is determined by inspection. (TODO)
*/
template <class elev_t>
bool HasDepressions(const Array2D<elev_t> &elevations){
  GridCellZ_pq<elev_t> open;
  ProgressBar progress;

  RDLOG_ALG_NAME<<"HasDepressions (Based on Priority-Flood)";
  RDLOG_CITATION<<"Barnes, R., Lehman, C., Mulla, D., 2014. Priority-flood: An optimal depression-filling and watershed-labeling algorithm for digital elevation models. Computers & Geosciences 62, 117–127. doi:10.1016/j.cageo.2013.04.024";
  RDLOG_PROGRESS<<"Setting up boolean flood array matrix...";
  Array2D<int8_t> closed(elevations.width(),elevations.height(),false);

  RDLOG_MEM_USE<<"The priority queue will require approximately "
               <<(elevations.width()*2+elevations.height()*2)*((long)sizeof(GridCellZ<elev_t>))/1024/1024
               <<"MB of RAM.";

  RDLOG_PROGRESS<<"Adding perimeter cells to the priority queue...";
  for(int x=0;x<elevations.width();x++){
    open.emplace(x,0,elevations(x,0) );
    open.emplace(x,elevations.height()-1,elevations(x,elevations.height()-1) );
    closed(x,0)=true;
    closed(x,elevations.height()-1)=true;
  }
  for(int y=1;y<elevations.height()-1;y++){
    open.emplace(0,y,elevations(0,y)  );
    open.emplace(elevations.width()-1,y,elevations(elevations.width()-1,y) );
    closed(0,y)=true;
    closed(elevations.width()-1,y)=true;
  }

  RDLOG_PROGRESS<<"Searching for depressions...";
  progress.start( elevations.size() );
  while(open.size()>0){
    GridCellZ<elev_t> c=open.top();
    open.pop();
    ++progress;

    for(int n=1;n<=8;n++){
      int nx = c.x+dx[n];
      int ny = c.y+dy[n];
      if(!elevations.inGrid(nx,ny)) continue;
      if(closed(nx,ny))
        continue;

      closed(nx,ny) = true;
      if(elevations(nx,ny)<elevations(c.x,c.y)){
        RDLOG_TIME_USE<<"Succeeded in    = "<<progress.stop() <<" s";
        RDLOG_MISC<<"Depression found.";
        return true;
      }
      open.emplace(nx,ny,elevations(nx,ny));
    }
  }
  RDLOG_TIME_USE<<"t Succeeded in    = "<<progress.stop() <<" s";
  RDLOG_MISC<<"No depressions found.";
  return false;
}






/**
  @brief  Fills all pits and removes all digital dams from a DEM
  @author Richard Barnes (rbarnes@umn.edu)

    Priority-Flood starts on the edges of the DEM and then works its way
    inwards using a priority queue to determine the lowest cell which has
    a path to the edge. The neighbours of this cell are added to the priority
    queue. If the neighbours are lower than the cell which is adding them, then
    they are raised to match its elevation; this fills depressions.

  @param[in,out]  &elevations   A grid of cell elevations

  @pre
    1. **elevations** contains the elevations of every cell or a value _NoData_
       for cells not part of the DEM. Note that the _NoData_ value is assumed to
       be a negative number less than any actual data value.

  @post
    1. **elevations** contains the elevations of every cell or a value _NoData_
       for cells not part of the DEM.
    2. **elevations** contains no landscape depressions or digital dams.

  @correctness
    The correctness of this command is determined by inspection. (TODO)
*/
template <class elev_t>
void original_priority_flood(Array2D<elev_t> &elevations){
  GridCellZ_pq<elev_t> open;
  uint64_t processed_cells = 0;
  uint64_t pitc            = 0;
  ProgressBar progress;

  RDLOG_ALG_NAME<<"A Priority-Flood (Original)";
  RDLOG_CITATION<<"Barnes, R., Lehman, C., Mulla, D., 2014. Priority-flood: An optimal depression-filling and watershed-labeling algorithm for digital elevation models. Computers & Geosciences 62, 117–127. doi:10.1016/j.cageo.2013.04.024";
  RDLOG_PROGRESS<<"Setting up boolean flood array matrix...";
  Array2D<int8_t> closed(elevations.width(),elevations.height(),false);

  RDLOG_MEM_USE<<"The priority queue will require approximately "
               <<(elevations.width()*2+elevations.height()*2)*((long)sizeof(GridCellZ<elev_t>))/1024/1024
               <<"MB of RAM.";

  RDLOG_PROGRESS<<"Adding perimeter cells to the priority queue...";
  for(int x=0;x<elevations.width();x++){
    open.emplace(x,0,elevations(x,0) );
    open.emplace(x,elevations.height()-1,elevations(x,elevations.height()-1) );
    closed(x,0)=true;
    closed(x,elevations.height()-1)=true;
  }
  for(int y=1;y<elevations.height()-1;y++){
    open.emplace(0,y,elevations(0,y)  );
    open.emplace(elevations.width()-1,y,elevations(elevations.width()-1,y) );
    closed(0,y)=true;
    closed(elevations.width()-1,y)=true;
  }

  RDLOG_PROGRESS<<"Performing the original Priority Flood...";
  progress.start( elevations.size() );
  while(open.size()>0){
    GridCellZ<elev_t> c=open.top();
    open.pop();
    processed_cells++;

    for(int n=1;n<=8;n++){
      int nx = c.x+dx[n];
      int ny = c.y+dy[n];
      if(!elevations.inGrid(nx,ny)) continue;
      if(closed(nx,ny))
        continue;

      closed(nx,ny) = true;
      if(elevations(nx,ny)<elevations(c.x,c.y))
        ++pitc;
      elevations(nx,ny) = std::max(elevations(nx,ny),elevations(c.x,c.y));
      open.emplace(nx,ny,elevations(nx,ny));
    }
    progress.update(processed_cells);
  }
  RDLOG_TIME_USE<<"Succeeded in    = "<<progress.stop() <<" s";
  RDLOG_MISC    <<"Cells processed = "<<processed_cells;
  RDLOG_MISC    <<"Cells in pits   = "<<pitc;
}



/**
  @brief  Fills all pits and removes all digital dams from a DEM, but faster
  @author Richard Barnes (rbarnes@umn.edu)

    Priority-Flood starts on the edges of the DEM and then works its way
    inwards using a priority queue to determine the lowest cell which has
    a path to the edge. The neighbours of this cell are added to the priority
    queue if they are higher. If they are lower, they are raised to the
    elevation of the cell adding them, thereby filling in pits. The neighbors
    are then added to a "pit" queue which is used to flood pits. Cells which
    are higher than a pit being filled are added to the priority queue. In this
    way, pits are filled without incurring the expense of the priority queue.

  @param[in,out]  &elevations   A grid of cell elevations

  @pre
    1. **elevations** contains the elevations of every cell or a value _NoData_
       for cells not part of the DEM. Note that the _NoData_ value is assumed to
       be a negative number less than any actual data value.

  @post
    1. **elevations** contains the elevations of every cell or a value _NoData_
       for cells not part of the DEM.
    2. **elevations** contains no landscape depressions or digital dams.

  @correctness
    The correctness of this command is determined by inspection. (TODO)
*/
template <class elev_t>
void improved_priority_flood(Array2D<elev_t> &elevations){
  GridCellZ_pq<elev_t> open;
  std::queue<GridCellZ<elev_t> > pit;
  uint64_t processed_cells = 0;
  uint64_t pitc            = 0;
  ProgressBar progress;

  RDLOG_ALG_NAME << "Priority-Flood (Improved)";
  RDLOG_CITATION << "Barnes, R., Lehman, C., Mulla, D., 2014. Priority-flood: An optimal depression-filling and watershed-labeling algorithm for digital elevation models. Computers & Geosciences 62, 117–127. doi:10.1016/j.cageo.2013.04.024";

  RDLOG_PROGRESS << "Setting up boolean flood array matrix...";
  Array2D<int8_t> closed(elevations.width(),elevations.height(),false);

  RDLOG_MEM_USE<<"Priority queue requires approx = "
               <<(elevations.width()*2+elevations.height()*2)*((long)sizeof(GridCellZ<elev_t>))/1024/1024
               <<"MB of RAM.";

  RDLOG_PROGRESS<<"Adding cells to the priority queue...";

  for(int x=0;x<elevations.width();x++){
    open.emplace(x,0,elevations(x,0) );
    open.emplace(x,elevations.height()-1,elevations(x,elevations.height()-1) );
    closed(x,0)=true;
    closed(x,elevations.height()-1)=true;
  }
  for(int y=1;y<elevations.height()-1;y++){
    open.emplace(0,y,elevations(0,y)  );
    open.emplace(elevations.width()-1,y,elevations(elevations.width()-1,y) );
    closed(0,y)=true;
    closed(elevations.width()-1,y)=true;
  }

  RDLOG_PROGRESS<<"Performing the improved Priority-Flood...";
  progress.start( elevations.size() );
  while(open.size()>0 || pit.size()>0){
    GridCellZ<elev_t> c;
    if(pit.size()>0){
      c=pit.front();
      pit.pop();
    } else {
      c=open.top();
      open.pop();
    }
    processed_cells++;

    for(int n=1;n<=8;n++){
      int nx=c.x+dx[n];
      int ny=c.y+dy[n];
      if(!elevations.inGrid(nx,ny)) continue;
      if(closed(nx,ny))
        continue;

      closed(nx,ny)=true;
      if(elevations(nx,ny)<=c.z){
        if(elevations(nx,ny)<c.z){
          ++pitc;
          elevations(nx,ny)=c.z;
        }
        pit.push(GridCellZ<elev_t>(nx,ny,c.z));
      } else
        open.emplace(nx,ny,elevations(nx,ny));
    }
    progress.update(processed_cells);
  }
  RDLOG_TIME_USE<<"Succeeded in "<<std::fixed<<std::setprecision(1)<<progress.stop()<<" s";
  RDLOG_MISC    <<"Cells processed = "<<processed_cells;
  RDLOG_MISC    <<"Cells in pits = "  <<pitc;
}


/**
  @brief  Modifies floating-point cell elevations to guarantee drainage.
  @author Richard Barnes (rbarnes@umn.edu)

    This version of Priority-Flood starts on the edges of the DEM and then
    works its way inwards using a priority queue to determine the lowest cell
    which has a path to the edge. The neighbours of this cell are added to the
    priority queue if they are higher. If they are lower, then their elevation
    is increased by a small amount to ensure that they have a drainage path and
    they are added to a "pit" queue which is used to flood pits. Cells which
    are higher than a pit being filled are added to the priority queue. In this
    way, pits are filled without incurring the expense of the priority queue.

  @param[in,out]  &elevations   A grid of cell elevations

  @pre
    1. **elevations** contains the elevations of every cell or a value _NoData_
       for cells not part of the DEM. Note that the _NoData_ value is assumed to
       be a negative number less than any actual data value.

  @post
    1. **elevations** contains the elevations of every cell or a value _NoData_
       for cells not part of the DEM.
    2. **elevations** has no landscape depressions, digital dams, or flats.

  @correctness
    The correctness of this command is determined by inspection. (TODO)
*/
template <class elev_t>
void priority_flood_epsilon(Array2D<elev_t> &elevations){
  GridCellZ_pq<elev_t> open;
  std::queue<GridCellZ<elev_t> > pit;
  ProgressBar progress;
  uint64_t processed_cells = 0;
  uint64_t pitc            = 0;
  auto     PitTop          = elevations.noData();
  int      false_pit_cells = 0;

  RDLOG_ALG_NAME<<"Priority-Flood+Epsilon";
  RDLOG_CITATION<<"Barnes, R., Lehman, C., Mulla, D., 2014. Priority-flood: An optimal depression-filling and watershed-labeling algorithm for digital elevation models. Computers & Geosciences 62, 117–127. doi:10.1016/j.cageo.2013.04.024";
  RDLOG_PROGRESS<<"Setting up boolean flood array matrix...";
  Array2D<int8_t> closed(elevations.width(),elevations.height(),false);

  RDLOG_PROGRESS<<"Adding cells to the priority queue...";
  for(int x=0;x<elevations.width();x++){
    open.emplace(x,0,elevations(x,0) );
    open.emplace(x,elevations.height()-1,elevations(x,elevations.height()-1) );
    closed(x,0)=true;
    closed(x,elevations.height()-1)=true;
  }
  for(int y=1;y<elevations.height()-1;y++){
    open.emplace(0,y,elevations(0,y)  );
    open.emplace(elevations.width()-1,y,elevations(elevations.width()-1,y) );
    closed(0,y)=true;
    closed(elevations.width()-1,y)=true;
  }

  RDLOG_PROGRESS<<"Performing Priority-Flood+Epsilon...";
  progress.start( elevations.size() );
  while(open.size()>0 || pit.size()>0){
    GridCellZ<elev_t> c;
    if(pit.size()>0 && open.size()>0 && open.top().z==pit.front().z){
      c=open.top();
      open.pop();
      PitTop=elevations.noData();
    } else if(pit.size()>0){
      c=pit.front();
      pit.pop();
      if(PitTop==elevations.noData())
        PitTop=elevations(c.x,c.y);
    } else {
      c=open.top();
      open.pop();
      PitTop=elevations.noData();
    }
    processed_cells++;

    for(int n=1;n<=8;n++){
      int nx=c.x+dx[n];
      int ny=c.y+dy[n];

      if(!elevations.inGrid(nx,ny)) continue;

      if(closed(nx,ny))
        continue;
      closed(nx,ny)=true;

      if(elevations(nx,ny)==elevations.noData())
        pit.push(GridCellZ<elev_t>(nx,ny,elevations.noData()));

      else if(elevations(nx,ny)<=std::nextafter(c.z,std::numeric_limits<elev_t>::infinity())){
        if(PitTop!=elevations.noData() && PitTop<elevations(nx,ny) && std::nextafter(c.z,std::numeric_limits<elev_t>::infinity())>=elevations(nx,ny))
          ++false_pit_cells;
        ++pitc;
        elevations(nx,ny)=std::nextafter(c.z,std::numeric_limits<elev_t>::infinity());
        pit.emplace(nx,ny,elevations(nx,ny));
      } else
        open.emplace(nx,ny,elevations(nx,ny));
    }
    progress.update(processed_cells);
  }
  RDLOG_TIME_USE<<"succeeded in "<<progress.stop()<<" s";
  RDLOG_MISC<<"Cells processed = "<<processed_cells;
  RDLOG_MISC<<"Cells in pits = "  <<pitc           ;
  if(false_pit_cells)
    RDLOG_WARN<<"\033[91mW In assigning negligible gradients to depressions, some depressions rose above the surrounding cells. This implies that a larger storage type should be used. The problem occured for "<<false_pit_cells<<" of "<<elevations.numDataCells()<<".\033[39m";
}


///Priority-Flood+Epsilon is not available for integer data types
template<>
void priority_flood_epsilon(Array2D<uint8_t> &elevations){
  throw std::runtime_error("Priority-Flood+Epsilon is only available for floating-point data types!");
}

///Priority-Flood+Epsilon is not available for integer data types
template<>
void priority_flood_epsilon(Array2D<uint16_t> &elevations){
  throw std::runtime_error("Priority-Flood+Epsilon is only available for floating-point data types!");
}

///Priority-Flood+Epsilon is not available for integer data types
template<>
void priority_flood_epsilon(Array2D<int16_t> &elevations){
  throw std::runtime_error("Priority-Flood+Epsilon is only available for floating-point data types!");
}

///Priority-Flood+Epsilon is not available for integer data types
template<>
void priority_flood_epsilon(Array2D<uint32_t> &elevations){
  throw std::runtime_error("Priority-Flood+Epsilon is only available for floating-point data types!");
}

///Priority-Flood+Epsilon is not available for integer data types
template<>
void priority_flood_epsilon(Array2D<int32_t> &elevations){
  throw std::runtime_error("Priority-Flood+Epsilon is only available for floating-point data types!");
}


/**
  @brief  Determines D8 flow directions and implicitly fills pits.
  @author Richard Barnes (rbarnes@umn.edu)

    This version of Priority-Flood starts on the edges of the DEM and then
    works its way inwards using a priority queue to determine the lowest cell
    which has a path to the edge. The neighbours of this cell are given D8 flow
    directions which point to it. All depressions are implicitly filled and
    digital dams removed.

    Based on Metz 2011.

  @param[in]   &elevations  A grid of cell elevations
  @param[out]  &flowdirs    A grid of D8 flow directions

  @pre
    1. **elevations** contains the elevations of every cell or a value _NoData_
       for cells not part of the DEM. Note that the _NoData_ value is assumed to
       be a negative number less than any actual data value.

  @post
    1. **flowdirs** contains a D8 flow direction of each cell or a value
       _NO_FLOW_ for those cells which are not part of the DEM.
    2. **flowdirs** has no cells which are not part of a continuous flow
       path leading to the edge of the DEM.

  @correctness
    The correctness of this command is determined by inspection. (TODO)
*/
template <class elev_t>
void priority_flood_flowdirs(const Array2D<elev_t> &elevations, Array2D<d8_flowdir_t> &flowdirs){
  GridCellZk_pq<elev_t> open;
  uint64_t processed_cells = 0;
  ProgressBar progress;

  RDLOG_ALG_NAME<<"Priority-Flood+Flow Directions";
  RDLOG_CITATION<<"Barnes, R., Lehman, C., Mulla, D., 2014. Priority-flood: An optimal depression-filling and watershed-labeling algorithm for digital elevation models. Computers & Geosciences 62, 117–127. doi:10.1016/j.cageo.2013.04.024";
  RDLOG_PROGRESS<<"Setting up boolean flood array matrix...";
  Array2D<int8_t> closed(elevations.width(),elevations.height(),false);

  RDLOG_PROGRESS<<"Setting up the flowdirs matrix...";
  flowdirs.resize(elevations.width(),elevations.height());
  flowdirs.setNoData(NO_FLOW);

  RDLOG_PROGRESS<<"The priority queue will require approximately "
                <<(elevations.width()*2+elevations.height()*2)*((long)sizeof(GridCellZ<elev_t>))/1024/1024
                <<"MB of RAM.";

  RDLOG_PROGRESS<<"Adding cells to the priority queue...";
  for(int x=0;x<elevations.width();x++){
    open.emplace(x,0,elevations(x,0));
    open.emplace(x,elevations.height()-1,elevations(x,elevations.height()-1));
    flowdirs(x,0)=3;
    flowdirs(x,elevations.height()-1)=7;
    closed(x,0)=true;
    closed(x,elevations.height()-1)=true;
  }
  for(int y=1;y<elevations.height()-1;y++){
    open.emplace(0,y,elevations(0,y) );
    open.emplace(elevations.width()-1,y,elevations(elevations.width()-1,y) );
    flowdirs(0,y)=1;
    flowdirs(elevations.width()-1,y)=5;
    closed(0,y)=true;
    closed(elevations.width()-1,y)=true;
  }

  flowdirs(0,0)                                    = 2;
  flowdirs(flowdirs.width()-1,0)                   = 4;
  flowdirs(0,flowdirs.height()-1)                  = 8;
  flowdirs(flowdirs.width()-1,flowdirs.height()-1) = 6;

  const int d8_order[9]={0,1,3,5,7,2,4,6,8};
  RDLOG_PROGRESS<<"Performing Priority-Flood+Flow Directions...";
  progress.start( elevations.size() );
  while(open.size()>0){
    auto c=open.top();
    open.pop();
    processed_cells++;

    for(int no=1;no<=8;no++){
      int n  = d8_order[no];
      int nx = c.x+dx[n];
      int ny = c.y+dy[n];
      if(!elevations.inGrid(nx,ny))
        continue;
      if(closed(nx,ny))
        continue;

      closed(nx,ny)=true;

      if(elevations(nx,ny)==elevations.noData())
        flowdirs(nx,ny)=flowdirs.noData();
      else
        flowdirs(nx,ny)=d8_inverse[n];

      open.emplace(nx,ny,elevations(nx,ny));
    }
    progress.update(processed_cells);
  }
  RDLOG_TIME_USE<<"succeeded in "<<progress.stop()<<" s";
  RDLOG_MISC<<"Cells processed = "<<processed_cells;
}











/**
  @brief  Indicates which cells are in pits
  @author Richard Barnes (rbarnes@umn.edu)

    This version of Priority-Flood starts on the edges of the DEM and then
    works its way inwards using a priority queue to determine the lowest cell
    which has a path to the edge. If a cell is lower than this cell then it is
    part of a pit and is given a value 1 to indicate this. The result is a grid
    where every cell which is in a pit is labeled.

  @param[in]   &elevations   A grid of cell elevations
  @param[out]  &pit_mask     A grid of indicating which cells are in pits

  @pre
    1. **elevations** contains the elevations of every cell or a value _NoData_
       for cells not part of the DEM. Note that the _NoData_ value is assumed to
       be a negative number less than any actual data value.

  @post
    1. **pit_mask** contains a 1 for each cell which is in a pit and a 0 for
       each cell which is not. The value 3 indicates NoData

  @correctness
    The correctness of this command is determined by inspection. (TODO)
*/
//TODO: Can I use a smaller data type?
template <class elev_t>
void pit_mask(const Array2D<elev_t> &elevations, Array2D<uint8_t> &pit_mask){
  GridCellZ_pq<elev_t> open;
  std::queue<GridCellZ<elev_t> > pit;
  uint64_t processed_cells = 0;
  uint64_t pitc            = 0;
  ProgressBar progress;

  RDLOG_ALG_NAME<<"Pit Mask";
  RDLOG_CITATION<<"Barnes, R. 2016. RichDEM: Terrain Analysis Software. http://github.com/r-barnes/richdem"; //TODO

  RDLOG_PROGRESS<<"Setting up boolean flood array matrix...";
  Array2D<int8_t> closed(elevations.width(),elevations.height(),false);

  RDLOG_PROGRESS<<"Setting up the pit mask matrix...";
  pit_mask.resize(elevations.width(),elevations.height());
  pit_mask.setNoData(3);

  RDLOG_MEM_USE<<"The priority queue will require approximately "
               <<(elevations.width()*2+elevations.height()*2)*((long)sizeof(GridCellZ<elev_t>))/1024/1024
               <<"MB of RAM.";

  RDLOG_PROGRESS<<"Adding cells to the priority queue...";
  for(int x=0;x<elevations.width();x++){
    open.emplace(x,0,elevations(x,0) );
    open.emplace(x,elevations.height()-1,elevations(x,elevations.height()-1) );
    closed(x,0)=true;
    closed(x,elevations.height()-1)=true;
  }
  for(int y=1;y<elevations.height()-1;y++){
    open.emplace(0,y,elevations(0,y)  );
    open.emplace(elevations.width()-1,y,elevations(elevations.width()-1,y) );
    closed(0,y)=true;
    closed(elevations.width()-1,y)=true;
  }

  RDLOG_PROGRESS<<"Performing the pit mask...";
  progress.start( elevations.size() );
  while(open.size()>0 || pit.size()>0){
    GridCellZ<elev_t> c;
    if(pit.size()>0){
      c = pit.front();
      pit.pop();
    } else {
      c = open.top();
      open.pop();
    }
    processed_cells++;

    for(int n=1;n<=8;n++){
      int nx = c.x+dx[n];
      int ny = c.y+dy[n];
      if(!elevations.inGrid(nx,ny)) continue;
      if(closed(nx,ny))
        continue;

      closed(nx,ny)=true;
      if(elevations(nx,ny)<=c.z){
        if(elevations(nx,ny)<c.z){
          pitc++;
          pit_mask(nx,ny)=1;
        }
        pit.emplace(nx,ny,c.z);
      } else{
        pit_mask(nx,ny)=0;
        open.emplace(nx,ny,elevations(nx,ny));
      }
    }

    if(elevations.isNoData(c.x,c.y))
      pit_mask(c.x,c.y) = pit_mask.noData();

    progress.update(processed_cells);
  }
  RDLOG_TIME_USE<<"Succeeded in "<<progress.stop()<<" s";
  RDLOG_MISC<<"Cells processed = "<<processed_cells;
  RDLOG_MISC<<"Cells in depressions = "  <<pitc;
}



/**
  @brief  Gives a common label to all cells which drain to a common point
  @author Richard Barnes (rbarnes@umn.edu)

    All the edge cells of the DEM are given unique labels. This version of
    Priority-Flood starts on the edges of the DEM and then works its way
    inwards using a priority queue to determine the lowest cell which has a
    path to the edge. The neighbours of this cell are then given its label. All
    depressions are implicitly filled and digital dams removed. The result is
    a grid of cells where all cells with a common label drain to a common
    point.

  @param[in,out] elevations        A grid of cell elevations
  @param[out]    labels            A grid to hold the watershed labels
  @param[in]     alter_elevations
    If true, then **elevations** is altered as though improved_priority_flood()
    had been applied. The result is that all cells drain to the edges of the
    DEM. Otherwise, **elevations** is not altered.

  @pre
    1. **elevations** contains the elevations of every cell or a value _NoData_
       for cells not part of the DEM. Note that the _NoData_ value is assumed to
       be a negative number less than any actual data value.

  @post
    1. **elevations** contains no depressions or digital dams, if
       **alter_elevations** was set.
    2. **labels** contains a label for each cell indicating its membership in a
       given watershed. Cells bearing common labels drain to common points.

  @correctness
    The correctness of this command is determined by inspection. (TODO)
*/
template<class elev_t>
void priority_flood_watersheds(
  Array2D<elev_t> &elevations, Array2D<int32_t> &labels, bool alter_elevations
){
  GridCellZ_pq<elev_t> open;
  std::queue<GridCellZ<elev_t> > pit;
  unsigned long processed_cells=0;
  unsigned long pitc=0,openc=0;
  int clabel=1;  //TODO: Thought this was more clear than zero in the results.
  ProgressBar progress;

  RDLOG_ALG_NAME<<"Priority-Flood+Watershed Labels";
  RDLOG_CITATION<<"Barnes, R., Lehman, C., Mulla, D., 2014. Priority-flood: An optimal depression-filling and watershed-labeling algorithm for digital elevation models. Computers & Geosciences 62, 117–127. doi:10.1016/j.cageo.2013.04.024";
  RDLOG_PROGRESS<<"Setting up boolean flood array matrix...";
  Array2D<int8_t> closed(elevations.width(),elevations.height(),false);

  RDLOG_PROGRESS<<"Setting up watershed label matrix...";
  labels.resize(elevations.width(),elevations.height(),-1);
  labels.setNoData(-1);

  RDLOG_MEM_USE<<"The priority queue will require approximately "
               <<(elevations.width()*2+elevations.height()*2)*((long)sizeof(GridCellZ<elev_t>))/1024/1024
               <<"MB of RAM.";

  RDLOG_PROGRESS<<"Adding cells to the priority queue...";
  for(int x=0;x<elevations.width();x++){
    open.emplace(x,0,elevations(x,0) );
    open.emplace(x,elevations.height()-1,elevations(x,elevations.height()-1) );
    closed(x,0)=true;
    closed(x,elevations.height()-1)=true;
  }
  for(int y=1;y<elevations.height()-1;y++){
    open.emplace(0,y,elevations(0,y)  );
    open.emplace(elevations.width()-1,y,elevations(elevations.width()-1,y) );
    closed(0,y)=true;
    closed(elevations.width()-1,y)=true;
  }

  RDLOG_PROGRESS<<"Performing Priority-Flood+Watershed Labels...";
  progress.start( elevations.size() );
  while(open.size()>0 || pit.size()>0){
    GridCellZ<elev_t> c;
    if(pit.size()>0){
      c=pit.front();
      pit.pop();
      pitc++;
    } else {
      c=open.top();
      open.pop();
      openc++;
    }
    processed_cells++;

    //Since all interior cells will be flowing into a cell which has already
    //been processed, the following line identifies only the edge cells of the
    //DEM. Each edge cell seeds its own watershed/basin. The result of this will
    //be many small watersheds/basins around the edge of the DEM.
    if(labels(c.x,c.y)==labels.noData() && elevations(c.x,c.y)!=elevations.noData())  //Implies a cell without a label which borders the edge of the DEM or a region of no_data
      labels(c.x,c.y)=clabel++;

    for(int n=1;n<=8;n++){
      int nx=c.x+dx[n];
      int ny=c.y+dy[n];
      if(!elevations.inGrid(nx,ny)) continue;
      if(closed(nx,ny))
        continue;

      //Since the neighbouring cell is not closed, its flow is directed to this
      //cell. Therefore, it is part of the same watershed/basin as this cell.
      labels(nx,ny)=labels(c.x,c.y);

      closed(nx,ny)=true;
      if(elevations(nx,ny)<=c.z){
        if(alter_elevations)
          elevations(nx,ny)=c.z;
        pit.push(GridCellZ<elev_t>(nx,ny,c.z));
      } else
        open.push(GridCellZ<elev_t>(nx,ny,elevations(nx,ny)));
    }
    progress.update(processed_cells);
  }

  RDLOG_TIME_USE<<"succeeded in "<<progress.stop()<<" s";

  RDLOG_MISC<<"Cells processed   = "  <<processed_cells;
  RDLOG_MISC<<"Cells in pits     = "  <<pitc;
  RDLOG_MISC<<"Cells not in pits = "  <<openc;
}



/**
  @brief  Fill depressions, but only if they're small
  @author Richard Barnes (rbarnes@umn.edu)

    Priority-Flood starts on the edges of the DEM and then works its way
    inwards using a priority queue to determine the lowest cell which has
    a path to the edge. The neighbours of this cell are added to the priority
    queue if they are higher. If they are lower, they are raised to the
    elevation of the cell adding them, thereby filling in pits. The neighbors
    are then added to a "pit" queue which is used to flood pits. Cells which
    are higher than a pit being filled are added to the priority queue. In this
    way, pits are filled without incurring the expense of the priority queue.

    When a depression is encountered this command measures its size before
    filling it. Only small depressions are filled.

  @param[in,out]  &elevations   A grid of cell elevations
  @param[in]      max_dep_size  Depression must have <=max_dep_size cells to be
                                filled

  @pre
    1. **elevations** contains the elevations of every cell or a value _NoData_
       for cells not part of the DEM. Note that the _NoData_ value is assumed to
       be a negative number less than any actual data value.

  @post
    1. **elevations** contains the elevations of every cell or a value _NoData_
       for cells not part of the DEM.
    2. **elevations** all landscape depressions <=max_dep_size are filled.

  @correctness
    The correctness of this command is determined by inspection. (TODO)
*/
template <class elev_t>
void improved_priority_flood_max_dep(
  Array2D<elev_t> &elevations,
  uint64_t max_dep_size
){
  GridCellZ_pq<elev_t> open;
  std::queue<GridCellZ<elev_t> > pit;
  uint64_t processed_cells = 0;
  uint64_t pitc            = 0;
  ProgressBar progress;

<<<<<<< HEAD
  std::cerr<<"\nPriority-Flood (Improved) with Maximum Size"<<std::endl;
  std::cerr<<"\nC Barnes, R., Lehman, C., Mulla, D., 2014. Priority-flood: An optimal depression-filling and watershed-labeling algorithm for digital elevation models. Computers & Geosciences 62, 117–127. doi:10.1016/j.cageo.2013.04.024"<<std::endl;
  std::cerr<<"p Setting up boolean flood array matrix..."<<std::endl;
=======
  RDLOG_ALG_NAME<<"\nPriority-Flood (Improved) Limited to Maximum Depression Area";
  RDLOG_CITATION<<"Barnes, R., Lehman, C., Mulla, D., 2014. Priority-flood: An optimal depression-filling and watershed-labeling algorithm for digital elevation models. Computers & Geosciences 62, 117–127. doi:10.1016/j.cageo.2013.04.024";
  RDLOG_PROGRESS<<"Setting up boolean flood array matrix...";
>>>>>>> a05a2b25
  Array2D<int8_t> closed(elevations.width(),elevations.height(),false);

  RDLOG_MEM_USE<<"The priority queue will require approximately "
               <<(elevations.width()*2+elevations.height()*2)*((long)sizeof(GridCellZ<elev_t>))/1024/1024
               <<"MB of RAM.";

  RDLOG_PROGRESS<<"Adding cells to the priority queue...";

  for(int x=0;x<elevations.width();x++){
    open.emplace(x,0,elevations(x,0) );
    open.emplace(x,elevations.height()-1,elevations(x,elevations.height()-1) );
    closed(x,0)=true;
    closed(x,elevations.height()-1)=true;
  }
  for(int y=1;y<elevations.height()-1;y++){
    open.emplace(0,y,elevations(0,y)  );
    open.emplace(elevations.width()-1,y,elevations(elevations.width()-1,y) );
    closed(0,y)=true;
    closed(elevations.width()-1,y)=true;
  }

  elev_t dep_elev = 0;             //Elevation of the rim/spill point of the depression we're in
  std::vector<GridCell> dep_cells; //Cells comprising the depression we're in

<<<<<<< HEAD
  std::cerr<<"p Performing the Priority-Flood..."<<std::endl;
=======
  RDLOG_PROGRESS<<"Performing the improved Priority-Flood...";
>>>>>>> a05a2b25
  progress.start( elevations.size() );
  while(open.size()>0 || pit.size()>0){
    GridCellZ<elev_t> c;
    if(pit.size()>0){                       //There are cells inside a depression which should be processed
      c=pit.front();                        //Get next cell of the depression
      pit.pop();
      dep_cells.push_back(c);               //Add cell to list of cells in depression
    } else {                                //We're not in a depression
      c=open.top();                         //Get next highest cell
      open.pop();
      if(dep_cells.size()<=max_dep_size){   //Have we just crawled out of a small depression?
        for(const auto &pc: dep_cells)      //Loop through cells in depression
          elevations(pc.x,pc.y) = dep_elev; //Raise each cell to the level of depression's rim/spill point
        dep_cells.clear();                  //We're done with this depression now
      } else if(dep_cells.size()>0) {       //Have we just crawled out of a depression?
        dep_cells.clear();                  //Not interested in small depressions
      }
    }
    processed_cells++;

    for(int n=1;n<=8;n++){
      int nx=c.x+dx[n];
      int ny=c.y+dy[n];
      if(!elevations.inGrid(nx,ny)) continue;
      if(closed(nx,ny))
        continue;

      closed(nx,ny)=true;
      if(elevations(nx,ny)<c.z){                //Cell <= current elev can be processed quickly with a queue
          ++pitc;                               //Count it
        pit.push(GridCellZ<elev_t>(nx,ny,c.z)); //Add this cell to depression-prcessing queue
        dep_elev = c.z;                         //Note rim/spill-point elevation
      } else{
        open.emplace(nx,ny,elevations(nx,ny));  //Not a depression, carry on
      }
    }
    progress.update(processed_cells);
  }
  RDLOG_TIME_USE<<"Succeeded in "<<std::fixed<<std::setprecision(1)<<progress.stop()<<" s";
  RDLOG_MISC<<"Cells processed = "<<processed_cells;
  RDLOG_MISC<<"Cells in pits = "  <<pitc;
}

}

#endif<|MERGE_RESOLUTION|>--- conflicted
+++ resolved
@@ -51,7 +51,7 @@
   Array2D<int8_t> closed(elevations.width(),elevations.height(),false);
 
   RDLOG_MEM_USE<<"The priority queue will require approximately "
-               <<(elevations.width()*2+elevations.height()*2)*((long)sizeof(GridCellZ<elev_t>))/1024/1024
+           <<(elevations.width()*2+elevations.height()*2)*((long)sizeof(GridCellZ<elev_t>))/1024/1024
                <<"MB of RAM.";
 
   RDLOG_PROGRESS<<"Adding perimeter cells to the priority queue...";
@@ -139,7 +139,7 @@
   Array2D<int8_t> closed(elevations.width(),elevations.height(),false);
 
   RDLOG_MEM_USE<<"The priority queue will require approximately "
-               <<(elevations.width()*2+elevations.height()*2)*((long)sizeof(GridCellZ<elev_t>))/1024/1024
+           <<(elevations.width()*2+elevations.height()*2)*((long)sizeof(GridCellZ<elev_t>))/1024/1024
                <<"MB of RAM.";
 
   RDLOG_PROGRESS<<"Adding perimeter cells to the priority queue...";
@@ -228,7 +228,7 @@
   Array2D<int8_t> closed(elevations.width(),elevations.height(),false);
 
   RDLOG_MEM_USE<<"Priority queue requires approx = "
-               <<(elevations.width()*2+elevations.height()*2)*((long)sizeof(GridCellZ<elev_t>))/1024/1024
+           <<(elevations.width()*2+elevations.height()*2)*((long)sizeof(GridCellZ<elev_t>))/1024/1024
                <<"MB of RAM.";
 
   RDLOG_PROGRESS<<"Adding cells to the priority queue...";
@@ -469,7 +469,7 @@
   flowdirs.setNoData(NO_FLOW);
 
   RDLOG_PROGRESS<<"The priority queue will require approximately "
-                <<(elevations.width()*2+elevations.height()*2)*((long)sizeof(GridCellZ<elev_t>))/1024/1024
+           <<(elevations.width()*2+elevations.height()*2)*((long)sizeof(GridCellZ<elev_t>))/1024/1024
                 <<"MB of RAM.";
 
   RDLOG_PROGRESS<<"Adding cells to the priority queue...";
@@ -490,10 +490,10 @@
     closed(elevations.width()-1,y)=true;
   }
 
-  flowdirs(0,0)                                    = 2;
-  flowdirs(flowdirs.width()-1,0)                   = 4;
-  flowdirs(0,flowdirs.height()-1)                  = 8;
-  flowdirs(flowdirs.width()-1,flowdirs.height()-1) = 6;
+  flowdirs(0,0)=2;
+  flowdirs(flowdirs.width()-1,0)=4;
+  flowdirs(0,flowdirs.height()-1)=8;
+  flowdirs(flowdirs.width()-1,flowdirs.height()-1)=6;
 
   const int d8_order[9]={0,1,3,5,7,2,4,6,8};
   RDLOG_PROGRESS<<"Performing Priority-Flood+Flow Directions...";
@@ -504,9 +504,9 @@
     processed_cells++;
 
     for(int no=1;no<=8;no++){
-      int n  = d8_order[no];
-      int nx = c.x+dx[n];
-      int ny = c.y+dy[n];
+      int n=d8_order[no];
+      int nx=c.x+dx[n];
+      int ny=c.y+dy[n];
       if(!elevations.inGrid(nx,ny))
         continue;
       if(closed(nx,ny))
@@ -573,7 +573,7 @@
 
   RDLOG_ALG_NAME<<"Pit Mask";
   RDLOG_CITATION<<"Barnes, R. 2016. RichDEM: Terrain Analysis Software. http://github.com/r-barnes/richdem"; //TODO
-
+  
   RDLOG_PROGRESS<<"Setting up boolean flood array matrix...";
   Array2D<int8_t> closed(elevations.width(),elevations.height(),false);
 
@@ -582,7 +582,7 @@
   pit_mask.setNoData(3);
 
   RDLOG_MEM_USE<<"The priority queue will require approximately "
-               <<(elevations.width()*2+elevations.height()*2)*((long)sizeof(GridCellZ<elev_t>))/1024/1024
+           <<(elevations.width()*2+elevations.height()*2)*((long)sizeof(GridCellZ<elev_t>))/1024/1024
                <<"MB of RAM.";
 
   RDLOG_PROGRESS<<"Adding cells to the priority queue...";
@@ -604,10 +604,10 @@
   while(open.size()>0 || pit.size()>0){
     GridCellZ<elev_t> c;
     if(pit.size()>0){
-      c = pit.front();
+      c=pit.front();
       pit.pop();
     } else {
-      c = open.top();
+      c=open.top();
       open.pop();
     }
     processed_cells++;
@@ -698,7 +698,7 @@
   labels.setNoData(-1);
 
   RDLOG_MEM_USE<<"The priority queue will require approximately "
-               <<(elevations.width()*2+elevations.height()*2)*((long)sizeof(GridCellZ<elev_t>))/1024/1024
+           <<(elevations.width()*2+elevations.height()*2)*((long)sizeof(GridCellZ<elev_t>))/1024/1024
                <<"MB of RAM.";
 
   RDLOG_PROGRESS<<"Adding cells to the priority queue...";
@@ -781,7 +781,7 @@
     are higher than a pit being filled are added to the priority queue. In this
     way, pits are filled without incurring the expense of the priority queue.
 
-    When a depression is encountered this command measures its size before
+    When a depression is encountered this command measures its size before 
     filling it. Only small depressions are filled.
 
   @param[in,out]  &elevations   A grid of cell elevations
@@ -812,19 +812,13 @@
   uint64_t pitc            = 0;
   ProgressBar progress;
 
-<<<<<<< HEAD
-  std::cerr<<"\nPriority-Flood (Improved) with Maximum Size"<<std::endl;
-  std::cerr<<"\nC Barnes, R., Lehman, C., Mulla, D., 2014. Priority-flood: An optimal depression-filling and watershed-labeling algorithm for digital elevation models. Computers & Geosciences 62, 117–127. doi:10.1016/j.cageo.2013.04.024"<<std::endl;
-  std::cerr<<"p Setting up boolean flood array matrix..."<<std::endl;
-=======
   RDLOG_ALG_NAME<<"\nPriority-Flood (Improved) Limited to Maximum Depression Area";
   RDLOG_CITATION<<"Barnes, R., Lehman, C., Mulla, D., 2014. Priority-flood: An optimal depression-filling and watershed-labeling algorithm for digital elevation models. Computers & Geosciences 62, 117–127. doi:10.1016/j.cageo.2013.04.024";
   RDLOG_PROGRESS<<"Setting up boolean flood array matrix...";
->>>>>>> a05a2b25
   Array2D<int8_t> closed(elevations.width(),elevations.height(),false);
 
   RDLOG_MEM_USE<<"The priority queue will require approximately "
-               <<(elevations.width()*2+elevations.height()*2)*((long)sizeof(GridCellZ<elev_t>))/1024/1024
+           <<(elevations.width()*2+elevations.height()*2)*((long)sizeof(GridCellZ<elev_t>))/1024/1024
                <<"MB of RAM.";
 
   RDLOG_PROGRESS<<"Adding cells to the priority queue...";
@@ -845,17 +839,13 @@
   elev_t dep_elev = 0;             //Elevation of the rim/spill point of the depression we're in
   std::vector<GridCell> dep_cells; //Cells comprising the depression we're in
 
-<<<<<<< HEAD
-  std::cerr<<"p Performing the Priority-Flood..."<<std::endl;
-=======
   RDLOG_PROGRESS<<"Performing the improved Priority-Flood...";
->>>>>>> a05a2b25
   progress.start( elevations.size() );
   while(open.size()>0 || pit.size()>0){
     GridCellZ<elev_t> c;
     if(pit.size()>0){                       //There are cells inside a depression which should be processed
       c=pit.front();                        //Get next cell of the depression
-      pit.pop();
+      pit.pop();                      
       dep_cells.push_back(c);               //Add cell to list of cells in depression
     } else {                                //We're not in a depression
       c=open.top();                         //Get next highest cell
