/**
This file implements the D-infinite flow routing method originally described by
Tarboton (1997). It incorporates minor alterations and additional safe-guards
described in Barnes (2013, TODO).

The flow accumulation algorithm is the original work of Barnes. Although other
authors, such as Tarboton (1997) and Wallis (2009), have described or used
D-infinite flow accumulation algorithms, few details have been provided.


Bibliography:

Tarboton, D.G. 1997. A new method for the determination of flow directions and
upslope areas in grid digital elevation models. Water Resources Research.
Vol. 33. pp 309-319.

Wallis, C., Watson, D., Tarboton, D., Wallace, R. 2009. Parallel Flow-Direction
and Contributing Area Calculation for Hydrology Analysis in Digital Elevation
Models. Proceedings of the Intn'l Conference on Parallel and Distributed
Processing Techniques and Applications.
*/

#ifndef _richdem_dinf_methods_hpp_
#define _richdem_dinf_methods_hpp_

#include <cmath>
#include "richdem/common/Array2D.hpp"
#include "richdem/common/constants.hpp"

//TODO: Can these be merged with the regular D8 directions?
//X- and Y-offests of D-inf neighbours (TODO: More explanation, and why there are 9)
static const int dinf_dx[9] = {1,  1,  0, -1, -1, -1, 0, 1, 1};
static const int dinf_dy[9] = {0, -1, -1, -1,  0,  1, 1, 1, 0};

/*
We must convert the Dinf angle system to cells within the D8 system
I use the following grid for the D8 system
//234
//105
//876
To convert Dinf to this, take
(int)(flowdir/45)      D8
      0                4,5
      1                3,4
      2                2,3
      3                1,2
      4                1,8
      5                7,8
      6                6,7
      7                5,6
*/
//These arrays have a 9th element which repeats the 8th element because floating
//point rounding errors occassionally result in the 9th element being accessed.


//round
/**
  @brief  Rounds floating value to the nearest integer
  @author Richard Barnes (rbarnes@umn.edu)

  @param[in]  val  Input value

  @return val rounded to the nearest integer
*/
template <class T>
T round(T val) {
  return floor(val+0.5);
}





//321
//4 0
//567
static void where_do_i_flow(float flowdir, int &nhigh, int &nlow){
  //If it is very close to being directed into just one cell
  //then we direct it into just one cell. If we mistakenly direct
  //it into 2 cells, then we may create unresolvable loops in the
  //flow accumulation algorithm, whereas nothing is lost if we
  //leave out one of the two cells (provided a negligible amount
  //of flow is directed to the one we leave out).
  assert(flowdir>=0 && flowdir<=2*M_PI+1e-6);

  flowdir /= (M_PI/4.);

  if(fabs(flowdir-(int)flowdir)<1e-6){
    nlow  = -1;
    nhigh = (int)round(flowdir);
  } else {
    nlow  = (int)flowdir;
    nhigh = nlow+1;
  }

  //8 is not technically a direction, but, since things move in a circle,
  //it overlaps with 0. It should _never_ be greater than 8.
  assert(nhigh>=0 && nhigh<=8);
}

//This reacts correctly if the flow direction wedge number exceeds 7.
static void area_proportion(float flowdir, int nhigh, int nlow, float &phigh, float &plow){
  if(nlow==-1){
    phigh = 1;
    plow  = 0;
  } else {
    phigh = (nhigh*(M_PI/4.0)-flowdir)/(M_PI/4.0);
    plow  = 1-phigh;
  }

  assert(phigh+plow==1);  //TODO: This isn't necessarily so in floating-point... or is it?
}

/*//TODO: Debugging code used for checking for loops. Since loops should not occur in the output of the production code, this is not needed.
bool is_loop(const float_2d &flowdirs, int n, int x, int y, int c2x, int c2y){
  int nh,nl;
  if(! flowdirs.inGrid(c2x, c2y) || flowdirs(c2x,c2y)==flowdirs.noData() || flowdirs(c2x,c2y)==NO_FLOW)
    return false;
  where_do_i_flow(flowdirs(c2x,c2y),nh,nl);
  if(n==dinf_d8_inverse[nh] || (nl!=-1 && n==dinf_d8_inverse[nl])){
    printf("Beware dir %d (%d and %d).\n",n,nh,nl);
    flowdirs.surroundings(x,y,8);
    return true;
  }
  return false;
}*/



/**
  @brief  Calculate each cell's flow accumulation value
  @author Richard Barnes (rbarnes@umn.edu)

    TODO

  @param[in]  flowdirs   A grid of D-infinite flow directions
  @param[out] &area      A grid of flow accumulation values
*/
template <class T>
void dinf_upslope_area(
  const Array2D<float> &flowdirs,
  Array2D<float> &area
){
  Array2D<int8_t> dependency;
  std::queue<GridCell> sources;
  ProgressBar progress;

  std::cerr<<"\nA Dinf Upslope Area"<<std::endl;
  std::cerr<<"C TODO"<<std::endl;

  std::cerr<<"p Setting up the dependency matrix..."<<std::endl;
  dependency.resize(flowdirs);
  dependency.setAll(0);

  std::cerr<<"p Setting up the area matrix..."<<std::endl;
  area.resize(flowdirs);
  area.setAll(0);
  area.setNoData(dinf_NO_DATA);

  bool has_cells_without_flow_directions=false;
  std::cerr<<"p Calculating dependency matrix & setting noData() cells..."<<std::endl;
  progress.start( flowdirs.width()*flowdirs.height() );

  ///////////////////////
  //Calculate the number of "dependencies" each cell has. That is, count the
  //number of cells which flow into each cell.

  #pragma omp parallel for reduction(|:has_cells_without_flow_directions)
  for(int x=0;x<flowdirs.width();x++){
    progress.update( x*flowdirs.height() );
    for(int y=0;y<flowdirs.height();y++){
      //If the flow direction of the cell is NoData, mark its area as NoData
      if(flowdirs(x,y)==flowdirs.noData()){
        area(x,y)       = area.noData();
<<<<<<< HEAD
        dependency(x,y) = 9;  //This prevents the cell from ever being enqueued (an unnecessary safe guard? TODO)
        continue;             //Only necessary if there are bugs below (TODO)
=======
        dependency(x,y) = 9;  //TODO: This is an unnecessary safety precaution
        continue; //TODO: May only be necessary if there are bugs below.
>>>>>>> 39797a54
      }

      //If the cell has no flow direction, note that so we can warn the user
      if(flowdirs(x,y)==NO_FLOW){
        has_cells_without_flow_directions=true;
        continue;
      }

<<<<<<< HEAD
      int n_high,n_low;
=======
      //TODO: More explanation of what's going on here
      int n_high, n_low;
>>>>>>> 39797a54
      int nhx,nhy,nlx,nly;
      where_do_i_flow(flowdirs(x,y),n_high,n_low);
      nhx=x+dinf_dx[n_high];
      nhy=y+dinf_dy[n_high];
      if(n_low!=-1){
        nlx = x+dinf_dx[n_low];
        nly = y+dinf_dy[n_low];
      }
      if( n_low!=-1 && flowdirs.inGrid(nlx,nly) && flowdirs(nlx,nly)!=flowdirs.noData() )
        dependency(nlx,nly)++;
      if( flowdirs.inGrid(nhx,nhy) && flowdirs(nhx,nhy)!=flowdirs.noData() )
        dependency(nhx,nhy)++;
    }
  }
<<<<<<< HEAD
  std::cerr<<"succeeded in "<<progress.stop()<<"s."<<std::endl;
=======
  std::cerr<<"t Succeeded in "<<progress.stop()<<"s."<<std::endl;
>>>>>>> 39797a54

  if(has_cells_without_flow_directions)
    std::cerr<<"W \033[91mNot all cells had defined flow directions! This implies that there will be digital dams!\033[39m"<<std::endl;

  ///////////////////////
  //Find those cells which have no dependencies. These are the places to start
  //the flow accumulation calculation.

<<<<<<< HEAD
  ///////////////////////
  //Find those cells which have no dependencies. These are the places to start
  //the flow accumulation calculation.

  std::cerr<<"%%Locating source cells..."<<std::endl;
=======
  std::cerr<<"p Locating source cells..."<<std::endl;
>>>>>>> 39797a54
  progress.start( flowdirs.width()*flowdirs.height() );
  for(int x=0;x<flowdirs.width();x++){
    progress.update( x*flowdirs.height() );
    for(int y=0;y<flowdirs.height();y++)
      if(flowdirs(x,y)==flowdirs.noData())
        continue;
      else if(flowdirs(x,y)==NO_FLOW)
        continue;
      else if(dependency(x,y)==0)
        sources.emplace(x,y);
  }
  std::cerr<<"t Source cells located "<<progress.stop()<<"s."<<std::endl;





  ///////////////////////
  //Calculate the flow accumulation by "pouring" a cell's flow accumulation
  //value into the cells below it, as indicated by the D-infinite flow routing
  //method.

<<<<<<< HEAD
  std::cerr<<"%%Calculating up-slope areas..."<<std::endl;
  progress.start( flowdirs.numDataCells() );
  long int ccount=0;
  while(sources.size()>0){
    auto c=sources.front();
    sources.pop();

    progress.update(ccount++);

    if(flowdirs(c.x,c.y)==flowdirs.noData())  //TODO: This line shouldn't be necessary since NoData's do not get added below
      continue;
=======
  std::cerr<<"p Calculating up-slope areas..."<<std::endl;
  progress.start( flowdirs.numDataCells() );
  long int ccount=0;
  while(sources.size()>0){
    auto c = sources.front();
    sources.pop();

    progress.update(ccount++);
>>>>>>> 39797a54

    area(c.x,c.y)+=1;

    if(flowdirs(c.x,c.y)==NO_FLOW)
      continue;

    int n_high,n_low,nhx,nhy,nlx,nly;
    where_do_i_flow(flowdirs(c.x,c.y),n_high,n_low);
    nhx = c.x+dinf_dx[n_high];
    nhy = c.y+dinf_dy[n_high];

    float phigh,plow;
    area_proportion(flowdirs(c.x,c.y), n_high, n_low, phigh, plow);
    if(flowdirs.inGrid(nhx,nhy) && flowdirs(nhx,nhy)!=flowdirs.noData())
      area(nhx,nhy)+=area(c.x,c.y)*phigh;

    if(n_low!=-1){
      nlx = c.x+dinf_dx[n_low];
      nly = c.y+dinf_dy[n_low];
      if(flowdirs.inGrid(nlx,nly) && flowdirs(nlx,nly)!=flowdirs.noData()){
        area(nlx,nly)+=area(c.x,c.y)*plow;
        if((--dependency(nlx,nly))==0)
          sources.emplace(nlx,nly);
      }
    }

    if( flowdirs.inGrid(nhx,nhy) && flowdirs(nhx,nhy)!=flowdirs.noData() && (--dependency(nhx,nhy))==0)
      sources.emplace(nhx,ny);
  }
  std::cerr<<"p succeeded in "<<progress.stop()<<"s."<<std::endl;
}

#endif<|MERGE_RESOLUTION|>--- conflicted
+++ resolved
@@ -172,13 +172,8 @@
       //If the flow direction of the cell is NoData, mark its area as NoData
       if(flowdirs(x,y)==flowdirs.noData()){
         area(x,y)       = area.noData();
-<<<<<<< HEAD
-        dependency(x,y) = 9;  //This prevents the cell from ever being enqueued (an unnecessary safe guard? TODO)
+        dependency(x,y) = 9;  //TODO: This is an unnecessary safety precaution. This prevents the cell from ever being enqueued (an unnecessary safe guard? TODO)
         continue;             //Only necessary if there are bugs below (TODO)
-=======
-        dependency(x,y) = 9;  //TODO: This is an unnecessary safety precaution
-        continue; //TODO: May only be necessary if there are bugs below.
->>>>>>> 39797a54
       }
 
       //If the cell has no flow direction, note that so we can warn the user
@@ -187,12 +182,8 @@
         continue;
       }
 
-<<<<<<< HEAD
-      int n_high,n_low;
-=======
       //TODO: More explanation of what's going on here
       int n_high, n_low;
->>>>>>> 39797a54
       int nhx,nhy,nlx,nly;
       where_do_i_flow(flowdirs(x,y),n_high,n_low);
       nhx=x+dinf_dx[n_high];
@@ -207,11 +198,7 @@
         dependency(nhx,nhy)++;
     }
   }
-<<<<<<< HEAD
-  std::cerr<<"succeeded in "<<progress.stop()<<"s."<<std::endl;
-=======
   std::cerr<<"t Succeeded in "<<progress.stop()<<"s."<<std::endl;
->>>>>>> 39797a54
 
   if(has_cells_without_flow_directions)
     std::cerr<<"W \033[91mNot all cells had defined flow directions! This implies that there will be digital dams!\033[39m"<<std::endl;
@@ -220,15 +207,7 @@
   //Find those cells which have no dependencies. These are the places to start
   //the flow accumulation calculation.
 
-<<<<<<< HEAD
-  ///////////////////////
-  //Find those cells which have no dependencies. These are the places to start
-  //the flow accumulation calculation.
-
-  std::cerr<<"%%Locating source cells..."<<std::endl;
-=======
   std::cerr<<"p Locating source cells..."<<std::endl;
->>>>>>> 39797a54
   progress.start( flowdirs.width()*flowdirs.height() );
   for(int x=0;x<flowdirs.width();x++){
     progress.update( x*flowdirs.height() );
@@ -251,19 +230,6 @@
   //value into the cells below it, as indicated by the D-infinite flow routing
   //method.
 
-<<<<<<< HEAD
-  std::cerr<<"%%Calculating up-slope areas..."<<std::endl;
-  progress.start( flowdirs.numDataCells() );
-  long int ccount=0;
-  while(sources.size()>0){
-    auto c=sources.front();
-    sources.pop();
-
-    progress.update(ccount++);
-
-    if(flowdirs(c.x,c.y)==flowdirs.noData())  //TODO: This line shouldn't be necessary since NoData's do not get added below
-      continue;
-=======
   std::cerr<<"p Calculating up-slope areas..."<<std::endl;
   progress.start( flowdirs.numDataCells() );
   long int ccount=0;
@@ -272,7 +238,9 @@
     sources.pop();
 
     progress.update(ccount++);
->>>>>>> 39797a54
+
+    if(flowdirs(c.x,c.y)==flowdirs.noData())  //TODO: This line shouldn't be necessary since NoData's do not get added below
+      continue;
 
     area(c.x,c.y)+=1;
 
