--- conflicted
+++ resolved
@@ -919,15 +919,9 @@
       }
     }
 
-<<<<<<< HEAD
-    if(retention_base=="@retainall" && ((int)(chunks.size()*chunks[0].size()))>=world.size()-1){
-      std::cerr<<"This job requires "<<(chunks.size()*chunks[0].size()+1)<<" processes. Only "<<world.size()<<" are available."<<std::endl;
-      env.abort(-1);
-=======
     if(retention_base=="@retainall" && ((int)(chunks.size()*chunks[0].size()))>=CommSize()-1){
       std::cerr<<"This job requires "<<(chunks.size()*chunks[0].size()+1)<<" processes. Only "<<CommSize()<<" are available."<<std::endl;
       CommAbort(-1);
->>>>>>> 799fa892
     }
 
   } else {
