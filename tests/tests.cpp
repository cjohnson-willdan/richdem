--- conflicted
+++ resolved
@@ -77,7 +77,7 @@
     REQUIRE(arr(2,1)==9);
     REQUIRE(arr(6,2)==20);
     REQUIRE(arr(0,0)==0);
-  }
+            }
 
   SUBCASE("Resize test"){
     Array2D<float> arr;
@@ -89,7 +89,7 @@
     REQUIRE( arr(2,1)==4 );
     REQUIRE( arr(2,2)==4 );
     REQUIRE( arr(0,0)==4 );
-  }
+            }
 
   SUBCASE("Copy test"){
     Array2D<float> arr0(3,5,4);
@@ -98,7 +98,7 @@
     auto arr3 = arr0;
     auto arr4 = arr0;
     auto arr5 = arr0;
-  }
+            }
 
   SUBCASE("Clear"){
     Array2D<float> arr0(3,5,2);
@@ -112,14 +112,14 @@
   for(auto p: fs::directory_iterator("flow_accum")){
     fs::path this_path = p.path();
     if(this_path.extension()==".d8"){
-      Array2D<d8_flowdir_t> fds(this_path, false);
-      Array2D<int32_t>   correct_ans(this_path.replace_extension("out"), false);
-      Array2D<int32_t>   my_ans;
-      d8_flow_accum(fds,my_ans);
-      REQUIRE( correct_ans == my_ans );
+        Array2D<d8_flowdir_t> fds(this_path, false);
+        Array2D<int32_t>   correct_ans(this_path.replace_extension("out"), false);
+        Array2D<int32_t>   my_ans;
+        d8_flow_accum(fds,my_ans);
+        REQUIRE( correct_ans == my_ans );
+      }
     }
   }  
-}
 
 
 
@@ -208,8 +208,6 @@
     REQUIRE(elevation==manually_flooded);
   }
 
-<<<<<<< HEAD
-=======
 }
 
 TEST_CASE("Checking depression filling") {
@@ -223,5 +221,4 @@
   SUBCASE("FA_Rho8")              {Array2D<double> accum; FA_Rho8              (beauford, accum); }
   // SUBCASE("FA_D8")                {Array2D<double> accum; FA_D8                (beauford, accum); }
 
->>>>>>> a05a2b25
 }