<<<<<<< HEAD
#include "pywrapper.hpp"
=======
#include <richdem/depressions/depressions.hpp>
#include <richdem/flats/flats.hpp>
#include <richdem/methods/flow_accumulation.hpp>
#include <richdem/methods/terrain_attributes.hpp>
#include <richdem/terrain_generation.hpp>
>>>>>>> 3313b290

#include <pybind11/numpy.h>
#include <pybind11/pybind11.h>
#include <pybind11/stl_bind.h>
#include <pybind11/stl.h>

<<<<<<< HEAD
=======
// #include "pybind11_array2d.hpp"
>>>>>>> 3313b290
#include <string>

namespace py = pybind11;

using namespace richdem;

<<<<<<< HEAD
=======
//Tutorials
//http://www.benjack.io/2017/06/12/python-cpp-tests.html
//https://pybind11.readthedocs.io/en/stable/classes.html
//http://people.duke.edu/~ccc14/sta-663-2016/18G_C++_Python_pybind11.html

//Passing data around
//https://github.com/pybind/pybind11/issues/27

//Note:
//py::array_t<double, py::array::c_style | py::array::forcecast>
//forcecast forces a conversion. We don't use it here in order to ensure that memory is not unnecessarily copied

// #include "pybind11_array2d.hpp"


template<class T>
void TemplatedWrapper(py::module &m, std::string tname){
  m.def("rdFillDepressionsD8",   &PriorityFlood_Zhou2016<T>,                "@@depressions/Zhou2016pf.hpp:Zhou2016@@"); //TODO
  m.def("rdFillDepressionsD4",   &PriorityFlood_Barnes2014<Topology::D4,T>, "@@depressions/Zhou2016pf.hpp:Zhou2016@@"); //TODO
  m.def("rdPFepsilonD8",         &PriorityFloodEpsilon_Barnes2014<Topology::D8,T>, "Fill all depressions with epsilon."); //TODO
  m.def("rdPFepsilonD4",         &PriorityFloodEpsilon_Barnes2014<Topology::D4,T>, "Fill all depressions with epsilon."); //TODO

  m.def("rdResolveFlatsEpsilon", &ResolveFlatsEpsilon<T>,         "TODO");

  m.def("rdBreachDepressionsD8",   &BreachDepressions<Topology::D8,T>,               "@@depressions/Lindsay2016.hpp:Lindsay2016@@"); //TODO
  m.def("rdBreachDepressionsD4",   &BreachDepressions<Topology::D4,T>,               "@@depressions/Lindsay2016.hpp:Lindsay2016@@"); //TODO

  //m.def("rdBreach",              [](Array2D<T> &dem, const int mode, bool fill_depressions){&Lindsay2016<T>(dem,mode,fill_depressions);}, "TODO");

  m.def("TA_SPI",                &TA_SPI<T, float, double>,       "TODO");
  m.def("TA_CTI",                &TA_CTI<T, float, double>,       "TODO");
  m.def("TA_slope_riserun",      &TA_slope_riserun     <T>,       "TODO");
  m.def("TA_slope_percentage",   &TA_slope_percentage  <T>,       "TODO");
  m.def("TA_slope_degrees",      &TA_slope_degrees     <T>,       "TODO");
  m.def("TA_slope_radians",      &TA_slope_radians     <T>,       "TODO");
  m.def("TA_aspect",             &TA_aspect            <T>,       "TODO");
  m.def("TA_curvature",          &TA_curvature         <T>,       "TODO");
  m.def("TA_planform_curvature", &TA_planform_curvature<T>,       "TODO");
  m.def("TA_profile_curvature",  &TA_profile_curvature <T>,       "TODO");

  m.def("FA_Tarboton",            &FA_Tarboton           <T,double>, "TODO");
  m.def("FA_Dinfinity",           &FA_Dinfinity          <T,double>, "TODO");
  m.def("FA_Holmgren",            &FA_Holmgren           <T,double>, "TODO");
  m.def("FA_Quinn",               &FA_Quinn              <T,double>, "TODO");
  m.def("FA_Freeman",             &FA_Freeman            <T,double>, "TODO");
  m.def("FA_FairfieldLeymarieD8", &FA_FairfieldLeymarieD8<T,double>, "TODO");
  m.def("FA_FairfieldLeymarieD4", &FA_FairfieldLeymarieD4<T,double>, "TODO");
  m.def("FA_Rho8",                &FA_Rho8               <T,double>, "TODO");
  m.def("FA_Rho4",                &FA_Rho4               <T,double>, "TODO");
  m.def("FA_D8",                  &FA_D8                 <T,double>, "TODO");
  m.def("FA_D4",                  &FA_D4                 <T,double>, "TODO");
  m.def("FA_OCallaghanD8",        &FA_OCallaghanD8       <T,double>, "TODO");
  m.def("FA_OCallaghanD4",        &FA_OCallaghanD4       <T,double>, "TODO");

  m.def("FM_Tarboton",            &FM_Tarboton          <T>,              "TODO");
  m.def("FM_Dinfinity",           &FM_Dinfinity         <T>,              "TODO");
  m.def("FM_Holmgren",            &FM_Holmgren          <T>,              "TODO");
  m.def("FM_Quinn",               &FM_Quinn             <T>,              "TODO");
  m.def("FM_Freeman",             &FM_Freeman           <T>,              "TODO");
  m.def("FM_FairfieldLeymarieD8", &FM_FairfieldLeymarie <Topology::D8,T>, "TODO");
  m.def("FM_FairfieldLeymarieD4", &FM_FairfieldLeymarie <Topology::D4,T>, "TODO");
  m.def("FM_Rho8",                &FM_Rho8              <T>,              "TODO");
  m.def("FM_Rho4",                &FM_Rho4              <T>,              "TODO");
  m.def("FM_OCallaghanD8",        &FM_OCallaghan        <Topology::D8,T>, "TODO");
  m.def("FM_OCallaghanD4",        &FM_OCallaghan        <Topology::D4,T>, "TODO");
  m.def("FM_D8",                  &FM_D8                <T>,              "TODO");
  m.def("FM_D4",                  &FM_D4                <T>,              "TODO");

  py::class_<Array2D<T>>(m, ("Array2D_" + tname).c_str(), py::buffer_protocol(), py::dynamic_attr())
      .def(py::init<>())
      .def(py::init<typename Array2D<T>::xy_t, typename Array2D<T>::xy_t,T>())

      // .def(py::init<const Array2D<float   >&, T>())
      // .def(py::init<const Array2D<double  >&, T>())
      // .def(py::init<const Array2D<int8_t  >&, T>())
      // .def(py::init<const Array2D<int16_t >&, T>())
      // .def(py::init<const Array2D<int32_t >&, T>())
      // .def(py::init<const Array2D<int64_t >&, T>())
      // .def(py::init<const Array2D<uint8_t >&, T>())
      // .def(py::init<const Array2D<uint16_t>&, T>())
      // .def(py::init<const Array2D<uint32_t>&, T>())
      // .def(py::init<const Array2D<uint64_t>&, T>())

      //NOTE: This does not do reference counting. For that we would want
      //py::object and a wrapped derived class of Array2D
      .def(py::init([](py::handle src){
        // if(!py::array_t<T>::check_(src)) //TODO: What's this about?
          // return false;

        auto buf = py::array_t<T, py::array::c_style | py::array::forcecast>::ensure(src);
        if (!buf)
          throw std::runtime_error("Unable to convert array to RichDEM object!");

        //TODO: CHeck stride
        auto dims = buf.ndim();
        if (dims != 2 )
          throw std::runtime_error("Array must have two dimensions!");

        return new Array2D<T>((T*)buf.data(), buf.shape()[1], buf.shape()[0]);
      }))

      .def("size",      &Array2D<T>::size)
      .def("width",     &Array2D<T>::width)
      .def("height",    &Array2D<T>::height)
      .def("empty",     &Array2D<T>::empty)
      .def("noData",    &Array2D<T>::noData)
      .def("min",       &Array2D<T>::min)
      .def("max",       &Array2D<T>::max)

      //TODO: Simplify by casting to double in Python
      .def("setNoData", [](Array2D<T> &a, const float    ndval){ a.setNoData((T)ndval); })
      .def("setNoData", [](Array2D<T> &a, const double   ndval){ a.setNoData((T)ndval); })
      .def("setNoData", [](Array2D<T> &a, const int8_t   ndval){ a.setNoData((T)ndval); })
      .def("setNoData", [](Array2D<T> &a, const int16_t  ndval){ a.setNoData((T)ndval); })
      .def("setNoData", [](Array2D<T> &a, const int32_t  ndval){ a.setNoData((T)ndval); })
      .def("setNoData", [](Array2D<T> &a, const int64_t  ndval){ a.setNoData((T)ndval); })
      .def("setNoData", [](Array2D<T> &a, const uint8_t  ndval){ a.setNoData((T)ndval); })
      .def("setNoData", [](Array2D<T> &a, const uint16_t ndval){ a.setNoData((T)ndval); })
      .def("setNoData", [](Array2D<T> &a, const uint32_t ndval){ a.setNoData((T)ndval); })
      .def("setNoData", [](Array2D<T> &a, const uint64_t ndval){ a.setNoData((T)ndval); })

      .def_readwrite("geotransform", &Array2D<T>::geotransform)
      .def_readwrite("projection",   &Array2D<T>::projection)
      .def_readwrite("metadata",     &Array2D<T>::metadata)
      .def("copy", [](const Array2D<T> a){
        return a;
      })

      // .def_buffer([](Array2D<T> &arr) -> py::buffer_info {
      //   return py::buffer_info(
      //     arr.getData(),
      //     sizeof(T),
      //     py::format_descriptor<T>::format(),
      //     2,                                           //Dimensions
      //     {arr.height(), arr.width()},                 //Shape
      //     {sizeof(T) * arr.width(), sizeof(T)} //Stride (in bytes)
      //   );
      // })
      .def("__repr__",
        [=](const Array2D<T> &a) {
            return "<RichDEM array: type="+tname+", width="+std::to_string(a.width())+", height="+std::to_string(a.height())+", owned="+std::to_string(a.owned())+">";
        }
      )
      .def("__call__",
        [](Array2D<T> &a, const int x, const int y) -> T& {
          return a(x,y);
        }
      )
      .def("__call__",
        [](Array2D<T> &a, const int i) -> T& {
          return a(i);
        }
      );
}



>>>>>>> 3313b290
PYBIND11_MODULE(_richdem, m) {
  m.doc() = "Internal library used by pyRichDEM for calculations";

  //py::bind_vector<std::vector<double>>(m, "VecDouble");
  py::bind_map<std::map<std::string, std::string>>(m, "MapStringString");

  TemplatedFunctionsWrapper<float   >(m, "float"   );
  TemplatedFunctionsWrapper<double  >(m, "double"  );
  TemplatedFunctionsWrapper<int8_t  >(m, "int8_t"  );
  TemplatedFunctionsWrapper<int16_t >(m, "int16_t" );
  TemplatedFunctionsWrapper<int32_t >(m, "int32_t" );
  TemplatedFunctionsWrapper<int64_t >(m, "int64_t" );
  TemplatedFunctionsWrapper<uint8_t >(m, "uint8_t" );
  TemplatedFunctionsWrapper<uint16_t>(m, "uint16_t");
  TemplatedFunctionsWrapper<uint32_t>(m, "uint32_t");
  TemplatedFunctionsWrapper<uint64_t>(m, "uint64_t");

  TemplatedArrayWrapper<float   >(m, "float"   );
  TemplatedArrayWrapper<double  >(m, "double"  );
  TemplatedArrayWrapper<int8_t  >(m, "int8_t"  );
  TemplatedArrayWrapper<int16_t >(m, "int16_t" );
  TemplatedArrayWrapper<int32_t >(m, "int32_t" );
  TemplatedArrayWrapper<int64_t >(m, "int64_t" );
  TemplatedArrayWrapper<uint8_t >(m, "uint8_t" );
  TemplatedArrayWrapper<uint16_t>(m, "uint16_t");
  TemplatedArrayWrapper<uint32_t>(m, "uint32_t");
  TemplatedArrayWrapper<uint64_t>(m, "uint64_t");

  m.def("rdHash",        &rdHash,        "Git hash of previous commit");
  m.def("rdCompileTime", &rdCompileTime, "Commit time of previous commit");

  m.def("FlowAccumulation", &FlowAccumulation<double>, "TODO");

  py::class_<Array3D<float>>(m, "Array3D_float", py::buffer_protocol(), py::dynamic_attr())
      .def(py::init<>())
      .def(py::init<typename Array3D<float>::xy_t, typename Array3D<float>::xy_t,float>())

      // .def(py::init<const Array2D<float   >&, T>())
      // .def(py::init<const Array2D<double  >&, T>())
      // .def(py::init<const Array2D<int8_t  >&, T>())
      // .def(py::init<const Array2D<int16_t >&, T>())
      // .def(py::init<const Array2D<int32_t >&, T>())
      // .def(py::init<const Array2D<int64_t >&, T>())
      // .def(py::init<const Array2D<uint8_t >&, T>())
      // .def(py::init<const Array2D<uint16_t>&, T>())
      // .def(py::init<const Array2D<uint32_t>&, T>())
      // .def(py::init<const Array2D<uint64_t>&, T>())

      //NOTE: This does not do reference counting. For that we would want
      //py::object and a wrapped derived class of Array2D
      .def(py::init([](py::handle src){
        // if(!py::array_t<T>::check_(src)) //TODO: What's this about?
          // return false;

        auto buf = py::array_t<float, py::array::c_style | py::array::forcecast>::ensure(src);
        if (!buf)
          throw std::runtime_error("Unable to convert array to RichDEM object!");

        //TODO: CHeck stride
        auto dims = buf.ndim();
        if (dims != 3 )
          throw std::runtime_error("Array must have three dimensions!");

        //Array comes to us in (y,x,z) form
        return new Array3D<float>((float*)buf.data(), buf.shape()[1], buf.shape()[0]);
      }))

      .def("size",      &Array3D<float>::size)
      .def("width",     &Array3D<float>::width)
      .def("height",    &Array3D<float>::height)
      .def("empty",     &Array3D<float>::empty)
      .def("noData",    &Array3D<float>::noData)

      //TODO: Simplify by casting to double in Python
      .def("setNoData", [](Array3D<float> &a, const float    ndval){ a.setNoData((float)ndval); })
      .def("setNoData", [](Array3D<float> &a, const double   ndval){ a.setNoData((float)ndval); })
      .def("setNoData", [](Array3D<float> &a, const int8_t   ndval){ a.setNoData((float)ndval); })
      .def("setNoData", [](Array3D<float> &a, const int16_t  ndval){ a.setNoData((float)ndval); })
      .def("setNoData", [](Array3D<float> &a, const int32_t  ndval){ a.setNoData((float)ndval); })
      .def("setNoData", [](Array3D<float> &a, const int64_t  ndval){ a.setNoData((float)ndval); })
      .def("setNoData", [](Array3D<float> &a, const uint8_t  ndval){ a.setNoData((float)ndval); })
      .def("setNoData", [](Array3D<float> &a, const uint16_t ndval){ a.setNoData((float)ndval); })
      .def("setNoData", [](Array3D<float> &a, const uint32_t ndval){ a.setNoData((float)ndval); })
      .def("setNoData", [](Array3D<float> &a, const uint64_t ndval){ a.setNoData((float)ndval); })

      .def_readwrite("geotransform", &Array3D<float>::geotransform)
      .def_readwrite("projection",   &Array3D<float>::projection)
      .def_readwrite("metadata",     &Array3D<float>::metadata)
      .def("copy", [](const Array3D<float> a){
        return a;
      })

      // .def_buffer([](Array3D<float> &arr) -> py::buffer_info {
      //   return py::buffer_info(
      //     arr.getData(),
      //     sizeof(T),
      //     py::format_descriptor<T>::format(),
      //     2,                                           //Dimensions
      //     {arr.height(), arr.width()},                 //Shape
      //     {sizeof(T) * arr.width(), sizeof(T)} //Stride (in bytes)
      //   );
      // })
      .def("__repr__",
        [=](const Array3D<float> &a) {
            return "<RichDEM 3D array: type=float, width="+std::to_string(a.width())+", height="+std::to_string(a.height())+", owned="+std::to_string(a.owned())+">";
        }
      )
      .def("__call__",
        [](Array3D<float> &a, const int x, const int y, const int n) -> float& {
          return a(x,y,n);
        }
      )
      .def("getIN",
        [](Array3D<float> &a, const int i, const int n) -> float& {
          return a.getIN(i,n);
        }
      );
<<<<<<< HEAD
=======

  m.def("generate_perlin_terrain", &perlin, "Generate random terrain using perlin noise", py::arg("size"), py::arg("seed"));
>>>>>>> 3313b290
}<|MERGE_RESOLUTION|>--- conflicted
+++ resolved
@@ -1,188 +1,16 @@
-<<<<<<< HEAD
 #include "pywrapper.hpp"
-=======
-#include <richdem/depressions/depressions.hpp>
-#include <richdem/flats/flats.hpp>
-#include <richdem/methods/flow_accumulation.hpp>
-#include <richdem/methods/terrain_attributes.hpp>
-#include <richdem/terrain_generation.hpp>
->>>>>>> 3313b290
 
 #include <pybind11/numpy.h>
 #include <pybind11/pybind11.h>
 #include <pybind11/stl_bind.h>
 #include <pybind11/stl.h>
 
-<<<<<<< HEAD
-=======
-// #include "pybind11_array2d.hpp"
->>>>>>> 3313b290
 #include <string>
 
 namespace py = pybind11;
 
 using namespace richdem;
 
-<<<<<<< HEAD
-=======
-//Tutorials
-//http://www.benjack.io/2017/06/12/python-cpp-tests.html
-//https://pybind11.readthedocs.io/en/stable/classes.html
-//http://people.duke.edu/~ccc14/sta-663-2016/18G_C++_Python_pybind11.html
-
-//Passing data around
-//https://github.com/pybind/pybind11/issues/27
-
-//Note:
-//py::array_t<double, py::array::c_style | py::array::forcecast>
-//forcecast forces a conversion. We don't use it here in order to ensure that memory is not unnecessarily copied
-
-// #include "pybind11_array2d.hpp"
-
-
-template<class T>
-void TemplatedWrapper(py::module &m, std::string tname){
-  m.def("rdFillDepressionsD8",   &PriorityFlood_Zhou2016<T>,                "@@depressions/Zhou2016pf.hpp:Zhou2016@@"); //TODO
-  m.def("rdFillDepressionsD4",   &PriorityFlood_Barnes2014<Topology::D4,T>, "@@depressions/Zhou2016pf.hpp:Zhou2016@@"); //TODO
-  m.def("rdPFepsilonD8",         &PriorityFloodEpsilon_Barnes2014<Topology::D8,T>, "Fill all depressions with epsilon."); //TODO
-  m.def("rdPFepsilonD4",         &PriorityFloodEpsilon_Barnes2014<Topology::D4,T>, "Fill all depressions with epsilon."); //TODO
-
-  m.def("rdResolveFlatsEpsilon", &ResolveFlatsEpsilon<T>,         "TODO");
-
-  m.def("rdBreachDepressionsD8",   &BreachDepressions<Topology::D8,T>,               "@@depressions/Lindsay2016.hpp:Lindsay2016@@"); //TODO
-  m.def("rdBreachDepressionsD4",   &BreachDepressions<Topology::D4,T>,               "@@depressions/Lindsay2016.hpp:Lindsay2016@@"); //TODO
-
-  //m.def("rdBreach",              [](Array2D<T> &dem, const int mode, bool fill_depressions){&Lindsay2016<T>(dem,mode,fill_depressions);}, "TODO");
-
-  m.def("TA_SPI",                &TA_SPI<T, float, double>,       "TODO");
-  m.def("TA_CTI",                &TA_CTI<T, float, double>,       "TODO");
-  m.def("TA_slope_riserun",      &TA_slope_riserun     <T>,       "TODO");
-  m.def("TA_slope_percentage",   &TA_slope_percentage  <T>,       "TODO");
-  m.def("TA_slope_degrees",      &TA_slope_degrees     <T>,       "TODO");
-  m.def("TA_slope_radians",      &TA_slope_radians     <T>,       "TODO");
-  m.def("TA_aspect",             &TA_aspect            <T>,       "TODO");
-  m.def("TA_curvature",          &TA_curvature         <T>,       "TODO");
-  m.def("TA_planform_curvature", &TA_planform_curvature<T>,       "TODO");
-  m.def("TA_profile_curvature",  &TA_profile_curvature <T>,       "TODO");
-
-  m.def("FA_Tarboton",            &FA_Tarboton           <T,double>, "TODO");
-  m.def("FA_Dinfinity",           &FA_Dinfinity          <T,double>, "TODO");
-  m.def("FA_Holmgren",            &FA_Holmgren           <T,double>, "TODO");
-  m.def("FA_Quinn",               &FA_Quinn              <T,double>, "TODO");
-  m.def("FA_Freeman",             &FA_Freeman            <T,double>, "TODO");
-  m.def("FA_FairfieldLeymarieD8", &FA_FairfieldLeymarieD8<T,double>, "TODO");
-  m.def("FA_FairfieldLeymarieD4", &FA_FairfieldLeymarieD4<T,double>, "TODO");
-  m.def("FA_Rho8",                &FA_Rho8               <T,double>, "TODO");
-  m.def("FA_Rho4",                &FA_Rho4               <T,double>, "TODO");
-  m.def("FA_D8",                  &FA_D8                 <T,double>, "TODO");
-  m.def("FA_D4",                  &FA_D4                 <T,double>, "TODO");
-  m.def("FA_OCallaghanD8",        &FA_OCallaghanD8       <T,double>, "TODO");
-  m.def("FA_OCallaghanD4",        &FA_OCallaghanD4       <T,double>, "TODO");
-
-  m.def("FM_Tarboton",            &FM_Tarboton          <T>,              "TODO");
-  m.def("FM_Dinfinity",           &FM_Dinfinity         <T>,              "TODO");
-  m.def("FM_Holmgren",            &FM_Holmgren          <T>,              "TODO");
-  m.def("FM_Quinn",               &FM_Quinn             <T>,              "TODO");
-  m.def("FM_Freeman",             &FM_Freeman           <T>,              "TODO");
-  m.def("FM_FairfieldLeymarieD8", &FM_FairfieldLeymarie <Topology::D8,T>, "TODO");
-  m.def("FM_FairfieldLeymarieD4", &FM_FairfieldLeymarie <Topology::D4,T>, "TODO");
-  m.def("FM_Rho8",                &FM_Rho8              <T>,              "TODO");
-  m.def("FM_Rho4",                &FM_Rho4              <T>,              "TODO");
-  m.def("FM_OCallaghanD8",        &FM_OCallaghan        <Topology::D8,T>, "TODO");
-  m.def("FM_OCallaghanD4",        &FM_OCallaghan        <Topology::D4,T>, "TODO");
-  m.def("FM_D8",                  &FM_D8                <T>,              "TODO");
-  m.def("FM_D4",                  &FM_D4                <T>,              "TODO");
-
-  py::class_<Array2D<T>>(m, ("Array2D_" + tname).c_str(), py::buffer_protocol(), py::dynamic_attr())
-      .def(py::init<>())
-      .def(py::init<typename Array2D<T>::xy_t, typename Array2D<T>::xy_t,T>())
-
-      // .def(py::init<const Array2D<float   >&, T>())
-      // .def(py::init<const Array2D<double  >&, T>())
-      // .def(py::init<const Array2D<int8_t  >&, T>())
-      // .def(py::init<const Array2D<int16_t >&, T>())
-      // .def(py::init<const Array2D<int32_t >&, T>())
-      // .def(py::init<const Array2D<int64_t >&, T>())
-      // .def(py::init<const Array2D<uint8_t >&, T>())
-      // .def(py::init<const Array2D<uint16_t>&, T>())
-      // .def(py::init<const Array2D<uint32_t>&, T>())
-      // .def(py::init<const Array2D<uint64_t>&, T>())
-
-      //NOTE: This does not do reference counting. For that we would want
-      //py::object and a wrapped derived class of Array2D
-      .def(py::init([](py::handle src){
-        // if(!py::array_t<T>::check_(src)) //TODO: What's this about?
-          // return false;
-
-        auto buf = py::array_t<T, py::array::c_style | py::array::forcecast>::ensure(src);
-        if (!buf)
-          throw std::runtime_error("Unable to convert array to RichDEM object!");
-
-        //TODO: CHeck stride
-        auto dims = buf.ndim();
-        if (dims != 2 )
-          throw std::runtime_error("Array must have two dimensions!");
-
-        return new Array2D<T>((T*)buf.data(), buf.shape()[1], buf.shape()[0]);
-      }))
-
-      .def("size",      &Array2D<T>::size)
-      .def("width",     &Array2D<T>::width)
-      .def("height",    &Array2D<T>::height)
-      .def("empty",     &Array2D<T>::empty)
-      .def("noData",    &Array2D<T>::noData)
-      .def("min",       &Array2D<T>::min)
-      .def("max",       &Array2D<T>::max)
-
-      //TODO: Simplify by casting to double in Python
-      .def("setNoData", [](Array2D<T> &a, const float    ndval){ a.setNoData((T)ndval); })
-      .def("setNoData", [](Array2D<T> &a, const double   ndval){ a.setNoData((T)ndval); })
-      .def("setNoData", [](Array2D<T> &a, const int8_t   ndval){ a.setNoData((T)ndval); })
-      .def("setNoData", [](Array2D<T> &a, const int16_t  ndval){ a.setNoData((T)ndval); })
-      .def("setNoData", [](Array2D<T> &a, const int32_t  ndval){ a.setNoData((T)ndval); })
-      .def("setNoData", [](Array2D<T> &a, const int64_t  ndval){ a.setNoData((T)ndval); })
-      .def("setNoData", [](Array2D<T> &a, const uint8_t  ndval){ a.setNoData((T)ndval); })
-      .def("setNoData", [](Array2D<T> &a, const uint16_t ndval){ a.setNoData((T)ndval); })
-      .def("setNoData", [](Array2D<T> &a, const uint32_t ndval){ a.setNoData((T)ndval); })
-      .def("setNoData", [](Array2D<T> &a, const uint64_t ndval){ a.setNoData((T)ndval); })
-
-      .def_readwrite("geotransform", &Array2D<T>::geotransform)
-      .def_readwrite("projection",   &Array2D<T>::projection)
-      .def_readwrite("metadata",     &Array2D<T>::metadata)
-      .def("copy", [](const Array2D<T> a){
-        return a;
-      })
-
-      // .def_buffer([](Array2D<T> &arr) -> py::buffer_info {
-      //   return py::buffer_info(
-      //     arr.getData(),
-      //     sizeof(T),
-      //     py::format_descriptor<T>::format(),
-      //     2,                                           //Dimensions
-      //     {arr.height(), arr.width()},                 //Shape
-      //     {sizeof(T) * arr.width(), sizeof(T)} //Stride (in bytes)
-      //   );
-      // })
-      .def("__repr__",
-        [=](const Array2D<T> &a) {
-            return "<RichDEM array: type="+tname+", width="+std::to_string(a.width())+", height="+std::to_string(a.height())+", owned="+std::to_string(a.owned())+">";
-        }
-      )
-      .def("__call__",
-        [](Array2D<T> &a, const int x, const int y) -> T& {
-          return a(x,y);
-        }
-      )
-      .def("__call__",
-        [](Array2D<T> &a, const int i) -> T& {
-          return a(i);
-        }
-      );
-}
-
-
-
->>>>>>> 3313b290
 PYBIND11_MODULE(_richdem, m) {
   m.doc() = "Internal library used by pyRichDEM for calculations";
 
@@ -300,9 +128,6 @@
           return a.getIN(i,n);
         }
       );
-<<<<<<< HEAD
-=======
 
   m.def("generate_perlin_terrain", &perlin, "Generate random terrain using perlin noise", py::arg("size"), py::arg("seed"));
->>>>>>> 3313b290
 }